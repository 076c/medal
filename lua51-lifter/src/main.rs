use std::{fs::File, io::Read, time};

use clap::Parser;

use graph::dot;
use lifter::Lifter;
use lua51_deserializer::chunk::Chunk;

mod lifter;

#[cfg(feature = "dhat-heap")]
#[global_allocator]
static ALLOC: dhat::Alloc = dhat::Alloc;

#[derive(Parser, Debug)]
#[clap(about, version, author)]
struct Args {
    #[clap(short, long)]
    file: String,
}

fn main() -> anyhow::Result<()> {
    #[cfg(feature = "dhat-heap")]
    let _profiler = dhat::Profiler::new_heap();

    let args = Args::parse();

    let mut input = File::open(args.file)?;
    let mut buffer = vec![0; input.metadata()?.len() as usize];
    input.read_exact(&mut buffer)?;

    let now = time::Instant::now();
    let chunk = Chunk::parse(&buffer).unwrap().1;
    //println!("{:#?}", chunk);
    let parsed = now.elapsed();
    println!("parsing: {:?}", parsed);

    let now = time::Instant::now();
    let main = Lifter::new(&chunk.function).lift_function()?;
    let lifted = now.elapsed();

    // cfg_ir::new_ssa::construct(&mut main);

    /*process_function(&mut main)?;
    for function in descendants {
        process_function(&mut function.borrow_mut())?;
    }*/

    println!("lifting: {:?}", lifted);
    println!("{}", main.block(main.entry().unwrap()).unwrap().block);

    //let dfs = graph::algorithms::dfs_tree(graph, graph.entry().unwrap())?;
<<<<<<< HEAD
    //s
=======
    // graph::dot::render_to(&main.graph(), &mut std::io::stdout())?;
>>>>>>> fa62b956

    /*let now = time::Instant::now();
    let _output = cfg_to_ast_new::lift(main);
    let cfg_to_ast_time = now.elapsed();
    println!("cfg to ast lifter: {:?}", cfg_to_ast_time);*/

    //println!("{}", output);

    Ok(())
}

/*fn process_function(cfg: &mut Function) -> anyhow::Result<()> {
    let now = time::Instant::now();
    cfg_ir::value::ensure_write::ensure_writes(cfg);
    let writes_ensured = now.elapsed();
    //dot::render_to(cfg, &mut std::io::stdout())?;
    println!("ensure writes: {:?}", writes_ensured);

    let now = time::Instant::now();
    ssa::construct::construct(cfg)?;
    let ssa_constructed = now.elapsed();
    //dot::render_to(cfg, &mut std::io::stdout())?;
    println!("ssa construction: {:?}", ssa_constructed);

    let now = time::Instant::now();
    ssa::destruct::destruct(cfg);
    let ssa_destructed = now.elapsed();
    //dot::render_to(cfg, &mut std::io::stdout())?;
    println!("ssa destruction: {:?}", ssa_destructed);

    Ok(())
}
*/<|MERGE_RESOLUTION|>--- conflicted
+++ resolved
@@ -50,11 +50,7 @@
     println!("{}", main.block(main.entry().unwrap()).unwrap().block);
 
     //let dfs = graph::algorithms::dfs_tree(graph, graph.entry().unwrap())?;
-<<<<<<< HEAD
-    //s
-=======
     // graph::dot::render_to(&main.graph(), &mut std::io::stdout())?;
->>>>>>> fa62b956
 
     /*let now = time::Instant::now();
     let _output = cfg_to_ast_new::lift(main);
