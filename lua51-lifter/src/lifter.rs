--- conflicted
+++ resolved
@@ -17,7 +17,6 @@
 }
 
 impl<'a> LifterContext<'a> {
-<<<<<<< HEAD
     fn allocate_locals(&mut self) {
         for i in 0..self.bytecode.maximum_stack_size {
             self.locals.insert(
@@ -100,117 +99,147 @@
             .clone()
     }
 
-    fn lift_instruction(&mut self, index: usize, statements: &mut Vec<ast::Statement<'a>>) {
-        let instruction = self.bytecode.code[index].clone();
-        match instruction {
-            Instruction::Move {
-                destination,
-                source,
-            } => {
-                statements.push(
-                    ast::Assign {
-                        left: vec![self.locals[&destination].clone().into()],
-                        right: vec![self.locals[&source].clone().into()],
+    fn lift_instruction(
+        &mut self,
+        start: usize,
+        end: usize,
+        statements: &mut Vec<ast::Statement<'a>>,
+    ) {
+        let mut iterator = start..=end;
+
+        while let Some(index) = iterator.next() {
+            let instruction = self.bytecode.code[index].clone();
+            match instruction {
+                Instruction::Move {
+                    destination,
+                    source,
+                } => {
+                    statements.push(
+                        ast::Assign {
+                            left: vec![self.locals[&destination].clone().into()],
+                            right: vec![self.locals[&source].clone().into()],
+                        }
+                        .into(),
+                    );
+                }
+                Instruction::LoadBoolean {
+                    destination,
+                    value,
+                    skip_next,
+                } => {
+                    statements.push(
+                        ast::Assign {
+                            left: vec![self.locals[&destination].clone().into()],
+                            right: vec![ast::Literal::Boolean(value).into()],
+                        }
+                        .into(),
+                    );
+
+                    if skip_next {
+                        iterator.next();
                     }
-                    .into(),
-                );
-            }
-            Instruction::LoadConstant {
-                destination,
-                source,
-            } => {
-                statements.push(
-                    ast::Assign {
-                        left: vec![self.locals[&destination].clone().into()],
-                        right: vec![self.constant(source).into()],
+                }
+                Instruction::LoadConstant {
+                    destination,
+                    source,
+                } => {
+                    statements.push(
+                        ast::Assign {
+                            left: vec![self.locals[&destination].clone().into()],
+                            right: vec![self.constant(source).into()],
+                        }
+                        .into(),
+                    );
+                }
+                Instruction::LoadNil(registers) => {
+                    for register in registers {
+                        statements.push(
+                            ast::Assign::new(
+                                vec![self.locals[&register].clone().into()],
+                                vec![ast::Literal::Nil.into()],
+                            )
+                            .into(),
+                        );
                     }
-                    .into(),
-                );
-            }
-            Instruction::LoadNil(registers) => {
-                for register in registers {
+                }
+                Instruction::GetGlobal {
+                    destination,
+                    global,
+                } => {
+                    let global_str = self.constant(global).as_string().unwrap().clone();
                     statements.push(
                         ast::Assign::new(
-                            vec![self.locals[&register].clone().into()],
-                            vec![ast::Literal::Nil.into()],
+                            vec![self.locals[&destination].clone().into()],
+                            vec![ast::Global::new(global_str).into()],
                         )
                         .into(),
                     );
                 }
-            }
-            Instruction::GetGlobal {
-                destination,
-                global,
-            } => {
-                let global_str = self.constant(global).as_string().unwrap().clone();
-                statements.push(
-                    ast::Assign::new(
-                        vec![self.locals[&destination].clone().into()],
-                        vec![ast::Global::new(global_str).into()],
-                    )
-                    .into(),
-                );
-            }
-            Instruction::SetGlobal { destination, value } => {
-                let global_str = self.constant(destination).as_string().unwrap().clone();
-                statements.push(
-                    ast::Assign::new(
-                        vec![ast::Global::new(global_str).into()],
-                        vec![self.locals[&value].clone().into()],
-                    )
-                    .into(),
-                );
-            }
-            Instruction::Test {
-                value,
-                comparison_value,
-            } => {
-                let value = self.locals[&value].clone().into();
-                let condition = if comparison_value {
-                    value
-                } else {
-                    ast::Unary::new(value, ast::UnaryOperation::Not).into()
-                };
-                statements.push(ast::If::new(condition, None, None).into())
-            }
-            Instruction::TestSet {
-                value,
-                comparison_value,
-                destination,
-            } => {
-                let value_r = self.locals[&value].clone().into();
-                let condition = if comparison_value {
-                    value_r
-                } else {
-                    ast::Unary::new(value_r, ast::UnaryOperation::Not).into()
-                };
-
-                statements.push(
-                    ast::If::new(
-                        condition,
-                        Some(ast::Block(vec![ast::Assign::new(
-                            vec![self.locals[&destination].clone().into()],
-                            vec![ast::RValue::Local(self.locals[&value].clone())],
+                Instruction::SetGlobal { destination, value } => {
+                    let global_str = self.constant(destination).as_string().unwrap().clone();
+                    statements.push(
+                        ast::Assign::new(
+                            vec![ast::Global::new(global_str).into()],
+                            vec![self.locals[&value].clone().into()],
                         )
-                        .into()])),
-                        None,
-                    )
-                    .into(),
-                );
-            }
-            Instruction::Return(values, _variadic) => {
-                statements.push(
-                    ast::Return::new(
-                        values
-                            .into_iter()
-                            .map(|v| self.locals[&v].clone().into())
-                            .collect(),
-                    )
-                    .into(),
-                );
-            }
-            Instruction::Jump(..) => {}
-            _ => statements.push(ast::Comment::new(format!("{:?}", instruction)).into()),
+                        .into(),
+                    );
+                }
+                Instruction::Test {
+                    value,
+                    comparison_value,
+                } => {
+                    let value = self.locals[&value].clone().into();
+                    let condition = if comparison_value {
+                        value
+                    } else {
+                        ast::Unary::new(value, ast::UnaryOperation::Not).into()
+                    };
+                    statements.push(ast::If::new(condition, None, None).into())
+                }
+                Instruction::TestSet {
+                    value,
+                    comparison_value,
+                    destination,
+                } => {
+                    let value_r = self.locals[&value].clone().into();
+                    let condition = if comparison_value {
+                        value_r
+                    } else {
+                        ast::Unary::new(value_r, ast::UnaryOperation::Not).into()
+                    };
+
+                    statements.push(
+                        ast::If::new(
+                            condition,
+                            Some(ast::Block(vec![ast::Assign::new(
+                                vec![self.locals[&destination].clone().into()],
+                                vec![ast::RValue::Local(self.locals[&value].clone())],
+                            )
+                            .into()])),
+                            None,
+                        )
+                        .into(),
+                    );
+                }
+                Instruction::Return(values, _variadic) => {
+                    statements.push(
+                        ast::Return::new(
+                            values
+                                .into_iter()
+                                .map(|v| self.locals[&v].clone().into())
+                                .collect(),
+                        )
+                        .into(),
+                    );
+                }
+                Instruction::Jump(..) => {}
+                _ => statements.push(ast::Comment::new(format!("{:?}", instruction)).into()),
+            }
+
+            if matches!(self.bytecode.code[index], Instruction::Return { .. }) {
+                break;
+            }
         }
     }
 
@@ -218,12 +247,9 @@
         let ranges = self.code_ranges();
         for (start, end) in ranges {
             let mut block = ast::Block::new();
-            for index in start..=end {
-                self.lift_instruction(index, &mut block);
-                if matches!(self.bytecode.code[index], Instruction::Return { .. }) {
-                    break;
-                }
-            }
+
+            self.lift_instruction(start, end, &mut block);
+
             match self.bytecode.code[end] {
                 Instruction::Equal { .. }
                 | Instruction::LessThan { .. }
@@ -272,274 +298,6 @@
         self.function.set_entry(self.nodes[&0]);
         self.function
     }
-=======
-	fn allocate_locals(&mut self) {
-		for i in 0..self.bytecode.maximum_stack_size {
-			self.locals.insert(
-				Register(i),
-				RcLocal::new(Rc::new(ast::Local::new(format!("l_{}", i).into()))),
-			);
-		}
-	}
-
-	fn create_block_map(&mut self) {
-		self.nodes.insert(0, self.function.new_block());
-		for (insn_index, insn) in self.bytecode.code.iter().enumerate() {
-			match *insn {
-				Instruction::SetList {
-					block_number: 0, ..
-				} => {
-					// TODO: skip next instruction
-					todo!();
-				}
-				Instruction::LoadBoolean {
-					skip_next: true, ..
-				} => {
-					self.nodes
-						.entry(insn_index + 2)
-						.or_insert_with(|| self.function.new_block());
-				}
-				Instruction::Equal { .. }
-				| Instruction::LessThan { .. }
-				| Instruction::LessThanOrEqual { .. }
-				| Instruction::Test { .. }
-				| Instruction::IterateGenericForLoop { .. } => {
-					self.nodes
-						.entry(insn_index + 1)
-						.or_insert_with(|| self.function.new_block());
-					self.nodes
-						.entry(insn_index + 2)
-						.or_insert_with(|| self.function.new_block());
-				}
-				Instruction::Jump(step)
-				| Instruction::IterateNumericForLoop { step, .. }
-				| Instruction::PrepareNumericForLoop { step, .. } => {
-					self.nodes
-						.entry(insn_index + step as usize - 131070)
-						.or_insert_with(|| self.function.new_block());
-					self.nodes
-						.entry(insn_index + 1)
-						.or_insert_with(|| self.function.new_block());
-				}
-				Instruction::Return(..) => {
-					self.nodes.entry(insn_index + 1).or_insert_with(|| self.function.new_block());
-				}
-				_ => {}
-			}
-		}
-	}
-
-	fn code_ranges(&self) -> Vec<(usize, usize)> {
-		let mut nodes = self.nodes.keys().cloned().collect::<Vec<_>>();
-		nodes.sort_unstable();
-		let ends = nodes
-			.iter()
-			.skip(1)
-			.map(|&s| s - 1)
-			.chain(std::iter::once(self.bytecode.code.len() - 1));
-		nodes.iter().cloned().zip(ends).collect()
-	}
-
-	fn constant(&mut self, constant: Constant) -> ast::Literal<'a> {
-		let converted_constant = match self.bytecode.constants.get(constant.0 as usize).unwrap() {
-			Value::Nil => ast::Literal::Nil,
-			Value::Boolean(v) => ast::Literal::Boolean(*v),
-			Value::Number(v) => ast::Literal::Number(*v),
-			Value::String(v) => ast::Literal::String(Cow::Borrowed(v)),
-		};
-		self.constants
-			.entry(constant.0 as usize)
-			.or_insert(converted_constant)
-			.clone()
-	}
-
-	fn lift_instruction(&mut self, start: usize, end: usize, statements: &mut Vec<ast::Statement<'a>>) {
-		let mut iterator = start..=end;
-
-		while let Some(index) = iterator.next() {
-			let instruction = self.bytecode.code[index].clone();
-			match instruction {
-				Instruction::Move {
-					destination,
-					source,
-				} => {
-					statements.push(
-						ast::Assign {
-							left: vec![self.locals[&destination].clone().into()],
-							right: vec![self.locals[&source].clone().into()],
-						}.into(),
-					);
-				}
-				Instruction::LoadBoolean { destination, value, skip_next } => {
-					statements.push(
-						ast::Assign {
-							left: vec![self.locals[&destination].clone().into()],
-							right: vec![ast::Literal::Boolean(value).into()],
-						}.into(),
-					);
-
-					if skip_next {
-						iterator.next();
-					}
-				}
-				Instruction::LoadConstant {
-					destination,
-					source,
-				} => {
-					statements.push(
-						ast::Assign {
-							left: vec![self.locals[&destination].clone().into()],
-							right: vec![self.constant(source).into()],
-						}
-							.into(),
-					);
-				}
-				Instruction::LoadNil(registers) => {
-					for register in registers {
-						statements.push(
-							ast::Assign::new(
-								vec![self.locals[&register].clone().into()],
-								vec![ast::Literal::Nil.into()],
-							)
-								.into(),
-						);
-					}
-				}
-				Instruction::GetGlobal {
-					destination,
-					global,
-				} => {
-					let global_str = self.constant(global).as_string().unwrap().clone();
-					statements.push(
-						ast::Assign::new(
-							vec![self.locals[&destination].clone().into()],
-							vec![ast::Global::new(global_str).into()],
-						)
-							.into(),
-					);
-				}
-				Instruction::SetGlobal { destination, value } => {
-					let global_str = self.constant(destination).as_string().unwrap().clone();
-					statements.push(
-						ast::Assign::new(
-							vec![ast::Global::new(global_str).into()],
-							vec![self.locals[&value].clone().into()],
-						)
-							.into(),
-					);
-				}
-				Instruction::Test {
-					value,
-					comparison_value,
-				} => {
-					let value = self.locals[&value].clone().into();
-					let condition = if comparison_value {
-						value
-					} else {
-						ast::Unary::new(value, ast::UnaryOperation::Not).into()
-					};
-					statements.push(ast::If::new(condition, None, None).into())
-				}
-				Instruction::TestSet {
-					value,
-					comparison_value,
-					destination,
-				} => {
-					let value_r = self.locals[&value].clone().into();
-					let condition = if comparison_value {
-						value_r
-					} else {
-						ast::Unary::new(value_r, ast::UnaryOperation::Not).into()
-					};
-
-					statements.push(
-						ast::If::new(condition, Some(
-							ast::Block(
-								vec![ast::Assign::new(
-									vec![self.locals[&destination].clone().into()],
-									vec![ast::RValue::Local(self.locals[&value].clone())],
-								).into()]
-							),
-						), None).into(),
-					);
-				}
-				Instruction::Return(values, _variadic) => {
-					statements.push(
-						ast::Return::new(
-							values
-								.into_iter()
-								.map(|v| self.locals[&v].clone().into())
-								.collect(),
-						)
-							.into(),
-					);
-				}
-				Instruction::Jump(..) => {}
-				_ => statements.push(ast::Comment::new(format!("{:?}", instruction)).into()),
-			}
-
-			if matches!(self.bytecode.code[index], Instruction::Return { .. }) {
-				break;
-			}
-		}
-	}
-
-	fn lift_blocks(&mut self) {
-		let ranges = self.code_ranges();
-		for (start, end) in ranges {
-			let mut block = ast::Block::new();
-
-			self.lift_instruction(start, end, &mut block);
-
-			match self.bytecode.code[end] {
-				Instruction::Equal { .. }
-				| Instruction::LessThan { .. }
-				| Instruction::LessThanOrEqual { .. }
-				| Instruction::Test { .. }
-				| Instruction::IterateGenericForLoop { .. } => {
-					self.function.set_block_terminator(
-						self.nodes[&start],
-						Some(Terminator::conditional(
-							self.nodes[&(end + 1)],
-							self.nodes[&(end + 2)],
-						)),
-					);
-				}
-				Instruction::Jump(step)
-				| Instruction::IterateNumericForLoop { step, .. }
-				| Instruction::PrepareNumericForLoop { step, .. } => {
-					self.function.set_block_terminator(
-						self.nodes[&start],
-						Some(Terminator::jump(
-							self.nodes[&(end + step as usize - 131070)],
-						)),
-					);
-				}
-				Instruction::Return { .. } => {}
-				_ => {
-					if end + 1 != self.bytecode.code.len() {
-						self.function.set_block_terminator(
-							self.nodes[&start],
-							Some(Terminator::jump(self.nodes[&(end + 1)])),
-						);
-					}
-				}
-			}
-			self.function
-				.block_mut(self.nodes[&start])
-				.unwrap()
-				.extend(block.0);
-		}
-	}
-
-	fn lift(mut self) -> Function<'a> {
-		self.create_block_map();
-		self.allocate_locals();
-		self.lift_blocks();
-		self.function.set_entry(self.nodes[&0]);
-		self.function
-	}
->>>>>>> fc8996d0
 }
 
 pub fn lift<'a>(bytecode: &'a BytecodeFunction<'a>) -> Function<'a> {
