--- conflicted
+++ resolved
@@ -10,11 +10,6 @@
 
 pub fn dominator_tree(
     graph: &Graph,
-<<<<<<< HEAD
-    root: NodeId,
-=======
-    _root: NodeId,
->>>>>>> c3f20cd2
     idoms: &FxHashMap<NodeId, NodeId>,
 ) -> Result<Graph> {
     let mut dom_tree = Graph::new();
@@ -34,7 +29,7 @@
         return Err(Error::InvalidNode(root));
     }
 
-    let dom_tree = dominator_tree(graph, root, &compute_immediate_dominators(graph, root)?)?;
+    let dom_tree = dominator_tree(graph, &compute_immediate_dominators(graph, root)?)?;
     let dom_tree_pre_oder = dom_tree.pre_order(root)?;
 
     let mut dominators = FxHashMap::default();
