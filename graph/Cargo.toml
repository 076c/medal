[package]
name = "graph"
version = "0.1.0"
authors = ["Mathias Pedersen <mathias.pedersen834@gmail.com>", "Jujhar Singh <jujharsmc@gmail.com>"]
edition = "2021"

# See more keys and their definitions at https://doc.rust-lang.org/cargo/reference/manifest.html

[dependencies]
thiserror = "1.0.30"
dot = { version = "0.1.4", optional = true }
fxhash = "0.2.1"
<<<<<<< HEAD
itertools = "0.10.3"
=======
array_tool = "1.0.3"
>>>>>>> 4983fe36
<|MERGE_RESOLUTION|>--- conflicted
+++ resolved
@@ -10,8 +10,5 @@
 thiserror = "1.0.30"
 dot = { version = "0.1.4", optional = true }
 fxhash = "0.2.1"
-<<<<<<< HEAD
 itertools = "0.10.3"
-=======
-array_tool = "1.0.3"
->>>>>>> 4983fe36
+array_tool = "1.0.3"