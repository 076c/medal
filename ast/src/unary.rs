--- conflicted
+++ resolved
@@ -28,7 +28,6 @@
 }
 
 impl<'a: 'b, 'b> Reduce<'b> for Unary<'a> {
-<<<<<<< HEAD
 	fn reduce(self) -> RValue<'a> {
 		let is_not_expression = |expression: &RValue| match expression {
 			RValue::Unary(Unary { value, operation: UnaryOperation::Not }) => true,
@@ -71,62 +70,6 @@
 			}.into(),
 		}
 	}
-=======
-    fn reduce(self) -> RValue<'a> {
-        match (*self.value, self.operation) {
-            (RValue::Literal(Literal::Boolean(value)), UnaryOperation::Not) => {
-                RValue::Literal(Literal::Boolean(!value))
-            }
-            (
-                RValue::Unary(Unary {
-                    box value,
-                    operation: UnaryOperation::Not,
-                }),
-                UnaryOperation::Not,
-            ) => value.reduce(),
-            (RValue::Literal(Literal::Number(value)), UnaryOperation::Negate) => {
-                RValue::Literal(Literal::Number(-value))
-            }
-            (RValue::Literal(Literal::String(value)), UnaryOperation::Length) => {
-                RValue::Literal(Literal::Number(value.len() as f64))
-            }
-            (
-                RValue::Binary(Binary {
-                    left,
-                    right,
-                    operation,
-                }),
-                UnaryOperation::Not,
-            ) if operation == BinaryOperation::And || operation == BinaryOperation::Or => Binary {
-                left: Box::new(
-                    Unary {
-                        value: left,
-                        operation: UnaryOperation::Not,
-                    }
-                    .reduce(),
-                ),
-                right: Box::new(
-                    Unary {
-                        value: right,
-                        operation: UnaryOperation::Not,
-                    }
-                    .reduce(),
-                ),
-                operation: if operation == BinaryOperation::And {
-                    BinaryOperation::Or
-                } else {
-                    BinaryOperation::And
-                },
-            }
-            .reduce(),
-            (value, operation) => Self {
-                value: Box::new(value.reduce()),
-                operation,
-            }
-            .into(),
-        }
-    }
->>>>>>> bd5d5688
 }
 
 impl<'a> Unary<'a> {
