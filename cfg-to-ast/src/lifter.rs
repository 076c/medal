--- conflicted
+++ resolved
@@ -7,11 +7,7 @@
     constant::Constant,
     function::Function,
     instruction::{
-<<<<<<< HEAD
-        BinaryOp, ConditionalJump, Inner, location::InstructionIndex, Terminator, UnaryOp,
-=======
         location::InstructionIndex, BinaryOp, ConditionalJump, Inner, Terminator, UnaryOp,
->>>>>>> cfaf1299
     },
     value::ValueId,
 };
@@ -203,18 +199,7 @@
 
 #[derive(Debug)]
 enum Loop {
-<<<<<<< HEAD
-    NumericFor {
-        loop_exit: NodeId,
-        var: Rc<ast_ir::Local>,
-        from: Rc<ast_ir::Local>,
-        to: Rc<ast_ir::Local>,
-        step: Rc<ast_ir::Local>,
-    },
-    While(NodeId),
-=======
     While(Option<NodeId>),
->>>>>>> cfaf1299
 }
 
 struct Lifter<'a> {
@@ -288,20 +273,13 @@
             };
 
             match instruction {
-                Inner::LoadConstant(load_constant) => {
-                    let assign = assign_local(
+                Inner::LoadConstant(load_constant) => body.statements.push(
+                    assign_local(
                         &load_constant.dest,
                         constant(&load_constant.constant).into(),
-<<<<<<< HEAD
-                    ).into();
-
-                    body.statements.push(assign);
-                }
-=======
                     )
                     .into(),
                 ),
->>>>>>> cfaf1299
                 Inner::Binary(binary) => body.statements.push(
                     assign_local(
                         &binary.dest,
@@ -336,33 +314,21 @@
                                 UnaryOp::LogicalNot => ast_ir::UnaryOp::LogicalNot,
                                 UnaryOp::Len => ast_ir::UnaryOp::Len,
                             },
-                        )
-                        .into(),
-                    )
-                    .into(),
+                        ).into(),
+                    ).into()
                 ),
-                Inner::LoadGlobal(load_global) => body
-                    .statements
-                    .push(assign_local(&load_global.dest, global(&load_global.name).into()).into()),
+                Inner::LoadGlobal(load_global) => body.statements.push(
+                    assign_local(&load_global.dest, global(&load_global.name).into()).into(),
+                ),
                 Inner::LoadIndex(load_index) => body.statements.push(
                     assign_local(
                         &load_index.dest,
-<<<<<<< HEAD
                         ast_ir::Index {
                             pos: None,
                             expr: Box::new(self.local(&load_index.object).into()),
                             indices: vec![self.local(&load_index.key).into()],
                         }.into(),
                     ).into()
-=======
-                        Expr::Index(ast_ir::Index {
-                            pos: None,
-                            expr: Box::new(self.local(&load_index.object).into()),
-                            indices: vec![self.local(&load_index.key).into()],
-                        }),
-                    )
-                    .into(),
->>>>>>> cfaf1299
                 ),
                 Inner::LoadTable(load_table) => {
                     let pairs = load_table.elems
@@ -388,11 +354,9 @@
                         ast_ir::Global {
                             pos: None,
                             name: store_global.name.clone(),
-                        }
-                        .into(),
+                        }.into(),
                         vec![self.local(&store_global.value).into()],
-                    )
-                    .into(),
+                    ).into(),
                 ),
                 Inner::StoreIndex(store_index) => body.statements.push(
                     assign(
@@ -400,17 +364,11 @@
                             pos: None,
                             expr: Box::new(self.local(&store_index.object).into()),
                             indices: vec![self.local(&store_index.key).into()],
-<<<<<<< HEAD
-                        }.into(),
-                        vec![self.local(&store_index.value).into()],
-                    ).into()
-=======
                         }
                         .into(),
                         vec![self.local(&store_index.value).into()],
                     )
                     .into(),
->>>>>>> cfaf1299
                 ),
                 Inner::Call(call) => {
                     let function = self.local(&call.function).into();
@@ -447,12 +405,8 @@
                         assign_local(
                             &concat.dest,
                             binary_expression_fold(operands, ast_ir::BinaryOp::Concat),
-<<<<<<< HEAD
-                        ).into(),
-=======
                         )
                         .into(),
->>>>>>> cfaf1299
                     );
                 }
                 Inner::Closure(closure) => {
@@ -461,6 +415,7 @@
 
                     body.statements.push(assign_local(dest, closure).into());
                 }
+                _ => {}
             }
         }
 
@@ -469,12 +424,7 @@
             Some(Terminator::ConditionalJump(ConditionalJump { condition, .. })) => body
                 .statements
                 .push(if_statement(self.local(condition)).into()),
-<<<<<<< HEAD
-            Some(Terminator::NumericForEnter { .. }) => {}
-            Some(Terminator::NumericForLoop { .. }) => {}
-=======
             Some(Terminator::NumericFor { .. }) => {}
->>>>>>> cfaf1299
             Some(Terminator::Return(return_stat)) => {
                 let mut return_values = return_stat
                     .values
@@ -523,11 +473,6 @@
         let graph = self.function.graph();
 
         let back_edges = back_edges(graph, root).unwrap();
-<<<<<<< HEAD
-        let mut back_edges_map = FxHashMap::with_capacity_and_hasher(back_edges.len(), Default::default());
-        for &Edge { source, destination } in &back_edges {
-            back_edges_map.entry(source).or_insert_with(FxHashSet::default).insert(destination);
-=======
         let mut back_edges_map =
             FxHashMap::with_capacity_and_hasher(back_edges.len(), Default::default());
         for &Edge {
@@ -539,7 +484,6 @@
                 .entry(source)
                 .or_insert_with(FxHashSet::default)
                 .insert(destination);
->>>>>>> cfaf1299
         }
 
         let loop_headers = back_edges
@@ -553,16 +497,6 @@
         let loop_exits = loop_headers
             .iter()
             .filter_map(|&n| post_dom_tree.predecessors(n).next())
-            .chain(graph.nodes().iter().filter_map(|&n| {
-                self.function
-                    .block(n)
-                    .unwrap()
-                    .terminator()
-                    .as_ref()
-                    .unwrap()
-                    .as_numeric_for()
-                    .map(|for_continue| for_continue.exit_branch)
-            }))
             .collect::<FxHashSet<_>>();
 
         let idoms = compute_immediate_dominators(graph, root, &dfs).unwrap();
@@ -609,42 +543,6 @@
             assert!(!visited.contains(&node));
             visited.push(node);
 
-<<<<<<< HEAD
-            // todo: for loops
-            if loop_headers.contains(&node) {
-                let predecessors = self.function.graph().predecessors(node).collect::<Vec<_>>();
-                let mut done = false;
-                if predecessors.len() == 2 {
-                    let mut num_for_loop = None;
-                    let mut num_for_entry = None;
-                    for predecessor_node in predecessors {
-                        match self.function.block(predecessor_node).unwrap().terminator().as_ref().unwrap() {
-                            Terminator::NumericForEnter(e) => num_for_entry = Some(e.clone()),
-                            Terminator::NumericForLoop(l) => num_for_loop = Some((predecessor_node, l.clone())),
-                            _ => break,
-                        }
-                    }
-
-                    if num_for_loop.is_some() && num_for_entry.is_some() {
-                        let (loop_exit, num_for_loop) = num_for_loop.unwrap();
-                        let num_for_entry = num_for_entry.unwrap();
-                        assert!(!visited.contains(&loop_exit));
-
-                        loops.insert(node, Loop::NumericFor { loop_exit, var: self.locals[&num_for_loop.variable].clone(), from: self.locals[&num_for_entry.init].clone(), to: self.locals[&num_for_loop.limit].clone(), step: self.locals[&num_for_loop.step].clone() });
-                        stops.insert(loop_exit);
-                        stack.push(loop_exit);
-                        done = true;
-                    }
-                }
-
-                if !done {
-                    if let Some(loop_exit) = post_dom_tree.predecessors(node).next() {
-                        assert!(!visited.contains(&loop_exit));
-                        loops.insert(node, Loop::While(loop_exit));
-                        stops.insert(loop_exit);
-                        stack.push(loop_exit);
-                    }
-=======
             if loop_headers.contains(&node)
                 && self
                     .function
@@ -663,7 +561,6 @@
                     stack.push(loop_exit);
                 } else {
                     loops.insert(node, Loop::While(None));
->>>>>>> cfaf1299
                 }
             }
 
@@ -863,18 +760,6 @@
                                 .extend(blocks.remove(&loop_exit).unwrap().statements.into_iter());
                         }
                     }
-<<<<<<< HEAD
-                    Loop::NumericFor { loop_exit, var, from, to, step } => {
-                        let mut new_block = ast_ir::Block::new(None);
-                        let num_for_stat = numeric_for_statement(var.clone(), Expr::Local(local_expression(from.clone())), Expr::Local(local_expression(to.clone())), Expr::Local(local_expression(step.clone())), blocks.remove(&node).unwrap());
-                        new_block.statements.push(num_for_stat.into());
-                        new_block
-                            .statements
-                            .extend(blocks.remove(loop_exit).unwrap().statements.into_iter());
-                        blocks.insert(node, new_block);
-                    }
-=======
->>>>>>> cfaf1299
                 }
                 blocks.insert(node, new_block);
             }
